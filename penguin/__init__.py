# -*- coding: utf-8 -*-
"""
penguin
~~~~~~~

This repository provides a set of python functions and scripts to calculate the
energy generation and provide further utility for photovoltaic systems.

"""

from . import _version

__version__ = _version.get_versions().get("version")
del _version

from .location import Location  # noqa: F401

from . import components  # noqa: F401
from .components import (  # noqa: F401
    SolarArray,
    SolarSystem,
<<<<<<< HEAD
    IrrigationSeries,
    IrrigationSystem,
    ElectricVehicle,
=======
>>>>>>> dc38d0cb
    ElectricalEnergyStorage,
    ThermalEnergyStorage,
)

from . import system  # noqa: F401
from .system import System  # noqa: F401

from . import model  # noqa: F401
from .model import Model  # noqa: F401

from . import application  # noqa: F401
from .application import Application


def load(name: str = "Penguin", factory=System, **kwargs) -> Application:
    return Application.load(name, factory=factory, **kwargs)<|MERGE_RESOLUTION|>--- conflicted
+++ resolved
@@ -19,12 +19,8 @@
 from .components import (  # noqa: F401
     SolarArray,
     SolarSystem,
-<<<<<<< HEAD
     IrrigationSeries,
     IrrigationSystem,
-    ElectricVehicle,
-=======
->>>>>>> dc38d0cb
     ElectricalEnergyStorage,
     ThermalEnergyStorage,
 )
