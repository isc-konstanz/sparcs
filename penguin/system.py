--- conflicted
+++ resolved
@@ -105,15 +105,6 @@
         except WeatherUnavailableException:
             pass
 
-<<<<<<< HEAD
-        try:
-            pass
-            #self._register_tariff(self.components.get_first(EntsoeProvider))
-
-        except TariffUnavailableException:
-            pass
-
-=======
         if self.components.has_type(SolarSystem):
             power_channels = [
                 self.data[SolarSystem.POWER],
@@ -122,8 +113,14 @@
             ]
             self.data.register(self._on_power_received, power_channels, how="any", unique=False)
 
+        try:
+            pass
+            #self._register_tariff(self.components.get_first(EntsoeProvider))
+
+        except TariffUnavailableException:
+            pass
+
     # noinspection PyShadowingBuiltins
->>>>>>> 86e56d89
     def _register_weather(self, weather: Weather) -> None:
         if not weather.is_enabled():
             return
@@ -139,11 +136,7 @@
         weather.data.register(self._on_weather_received, weather_channels, how="all", unique=False)
 
     def _on_weather_received(self, weather: pd.DataFrame) -> None:
-<<<<<<< HEAD
-        predictions = self._predict_solar(weather)
-=======
-        predictions = self._predict(weather.dropna(axis="columns"))
->>>>>>> 86e56d89
+        predictions = self._predict_solar(weather.dropna(axis="columns"))
         timestamp = predictions.index[0]
 
         def update_channel(channel: Channel, column: str) -> None:
@@ -160,7 +153,6 @@
         update_channel(self.data[System.POWER_EL_EST], System.POWER_EL)
         update_channel(self.data[System.POWER_TH_EST], System.POWER_TH)
 
-<<<<<<< HEAD
     def _register_tariff(self, tariff: Tariff) -> None:
         if not tariff.is_enabled():
             return
@@ -175,30 +167,6 @@
             tariff_channels.append(tariff.data[input])
         tariff.data.register(self._on_weather_received, tariff_channels, how="all", unique=False)
 
-    def _on_tariff_received(self, tariff: pd.DataFrame) -> None:
-        predictions = self._predict(tariff)
-        timestamp = predictions.index[0]
-
-        def update_channel(channel: Channel, column: str) -> None:
-            if column in predictions.columns:
-                channel.set(timestamp, predictions[column])
-            else:
-                channel.state = ChannelState.NOT_AVAILABLE
-
-        if self.components.has_type(SolarSystem):
-            for solar in self.components.get_all(SolarSystem):
-                solar_column = solar.data[SolarSystem.POWER].column
-                update_channel(solar.data[SolarSystem.POWER_EST], solar_column)
-            update_channel(self.data[SolarSystem.POWER_EST], SolarSystem.POWER)
-        update_channel(self.data[System.POWER_EL_EST], System.POWER_EL)
-        update_channel(self.data[System.POWER_TH_EST], System.POWER_TH)
-
-    def _predict(self,
-        weather: pd.DataFrame,
-        start: TimestampType = None,
-        end: TimestampType = None,
-    ) -> pd.DataFrame:
-=======
     def _on_power_received(self, data: pd.DataFrame) -> None:
         if data[System.POWER_EL_CON].dropna().empty:
             power = data.loc[:, System.POWER_EL].dropna()
@@ -211,8 +179,29 @@
             power.name = System.POWER_EL
             self.data[System.POWER_EL].set(power.index[0], power)
 
-    def _predict(self, weather: pd.DataFrame) -> pd.DataFrame:
->>>>>>> 86e56d89
+    def _on_tariff_received(self, tariff: pd.DataFrame) -> None:
+        predictions = self._predict(tariff)
+        timestamp = predictions.index[0]
+
+        def update_channel(channel: Channel, column: str) -> None:
+            if column in predictions.columns:
+                channel.set(timestamp, predictions[column])
+            else:
+                channel.state = ChannelState.NOT_AVAILABLE
+
+        if self.components.has_type(SolarSystem):
+            for solar in self.components.get_all(SolarSystem):
+                solar_column = solar.data[SolarSystem.POWER].column
+                update_channel(solar.data[SolarSystem.POWER_EST], solar_column)
+            update_channel(self.data[SolarSystem.POWER_EST], SolarSystem.POWER)
+        update_channel(self.data[System.POWER_EL_EST], System.POWER_EL)
+        update_channel(self.data[System.POWER_TH_EST], System.POWER_TH)
+
+    def _predict(self,
+        weather: pd.DataFrame,
+        start: TimestampType = None,
+        end: TimestampType = None,
+    ) -> pd.DataFrame:
         weather = validate_meteo_inputs(weather, self.location)
         predictions = pd.DataFrame(index=weather.index)
         predictions.index.name = Channel.TIMESTAMP
