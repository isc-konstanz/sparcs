--- conflicted
+++ resolved
@@ -13,13 +13,8 @@
 
 import lori
 import pandas as pd
-<<<<<<< HEAD
-from loris import ChannelState, ComponentException, Configurations
+from lori import ChannelState, ComponentException, Configurations
 from penguin import IrrigationSystem, Location, SolarSystem
-=======
-from lori import ChannelState, ComponentException, Configurations
-from penguin import Location, SolarSystem
->>>>>>> c1d4119b
 
 
 class System(lori.System):
