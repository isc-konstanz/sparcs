--- conflicted
+++ resolved
@@ -6,8 +6,7 @@
 
 """
 
-<<<<<<< HEAD
-from .array import IrrigationArray  # noqa: F401
+from .series import IrrigationSeries  # noqa: F401
 from .system import IrrigationSystem  # noqa: F401
 
 try:
@@ -16,8 +15,4 @@
         IrrigationGroup,
     )
 except ImportError:
-    pass
-=======
-from .series import IrrigationSeries  # noqa: F401
-from .system import IrrigationSystem  # noqa: F401
->>>>>>> 62e72509
+    pass